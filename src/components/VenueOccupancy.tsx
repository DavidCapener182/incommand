'use client'

import React, { useEffect, useState, useRef } from 'react'
import { supabase } from '../lib/supabase'
import { BuildingOffice2Icon } from '@heroicons/react/24/outline'
import { RealtimeChannel } from '@supabase/supabase-js'

interface Props {
  currentEventId: string | null
}

export default function VenueOccupancy({ currentEventId }: Props) {
  const [currentCount, setCurrentCount] = useState<number>(0)
  const [loading, setLoading] = useState(true)
  const [venueCapacity, setVenueCapacity] = useState<number>(3500)
  const subscriptionRef = useRef<RealtimeChannel | null>(null)

  // Cleanup function to handle unsubscribe
  const cleanup = () => {
    if (subscriptionRef.current) {
      console.log('Cleaning up subscription');
      subscriptionRef.current.unsubscribe();
      subscriptionRef.current = null;
    }
  };

  useEffect(() => {
    if (!currentEventId) {
      console.log('No currentEventId provided');
      cleanup();
      return;
    }

    console.log('Setting up venue occupancy for event:', currentEventId);

    // Fetch initial occupancy and venue capacity
    const fetchData = async () => {
      setLoading(true);
      try {
        // Get venue capacity from events table
        const { data: eventData, error: eventError } = await supabase
          .from('events')
          .select('venue_capacity')
          .eq('id', currentEventId)
          .single();

        if (eventError) throw eventError;
        if (eventData?.venue_capacity) {
          setVenueCapacity(parseInt(eventData.venue_capacity));
        }

        // Get latest attendance count
        const { data: attendanceData, error: attendanceError } = await supabase
          .from('attendance_records')
          .select('count')
          .eq('event_id', currentEventId)
          .order('timestamp', { ascending: false })
          .limit(1)
          .single();

        if (attendanceError && attendanceError.code !== 'PGRST116') {
          throw attendanceError;
        }

        if (attendanceData) {
          setCurrentCount(attendanceData.count);
        } else {
          setCurrentCount(0);
        }
      } catch (err) {
        console.error('Error fetching occupancy data:', err);
        setCurrentCount(0);
        setVenueCapacity(3500);
      } finally {
        setLoading(false);
      }
    };

    // Clean up any existing subscription before creating a new one
    cleanup();

    // Set up real-time subscription
    subscriptionRef.current = supabase
      .channel(`attendance_changes_${currentEventId}_${Date.now()}`)
      .on(
        'postgres_changes',
        {
          event: 'INSERT',
          schema: 'public',
          table: 'attendance_records',
          filter: `event_id=eq.${currentEventId}`
        },
        (payload) => {
<<<<<<< HEAD
          console.log('Attendance INSERT received:', payload);
          const newRecord = payload.new as { count: number };
          if (newRecord && typeof newRecord.count === 'number') {
            setCurrentCount(newRecord.count);
=======
          console.log('Venue occupancy update:', payload)
          if (payload.new) {
            setCurrentCount((payload.new as { current_count: number }).current_count || 0)
>>>>>>> 49c7b2a6
          }
        }
      )
      .on(
        'postgres_changes',
        {
          event: 'UPDATE',
          schema: 'public',
          table: 'attendance_records',
          filter: `event_id=eq.${currentEventId}`
        },
        (payload) => {
          console.log('Attendance UPDATE received:', payload);
          const updatedRecord = payload.new as { count: number };
          if (updatedRecord && typeof updatedRecord.count === 'number') {
            setCurrentCount(updatedRecord.count);
          }
        }
      )
      .subscribe();

    fetchData();

    // Cleanup on unmount or when currentEventId changes
    return cleanup;
  }, [currentEventId]);

  console.log('Render state:', { loading, currentCount, venueCapacity });

  if (loading) {
    return (
      <div className="bg-white shadow sm:rounded-lg">
        <div className="p-6">
          <div className="animate-pulse space-y-4">
            <div className="h-12 bg-gray-200 rounded"></div>
            <div className="h-4 bg-gray-200 rounded w-3/4"></div>
          </div>
        </div>
      </div>
    )
  }

  // Add a debug div that will show even if other parts fail
  if (!currentEventId) {
    return (
      <div className="bg-white shadow sm:rounded-lg">
        <div className="p-4">
          <p className="text-sm text-gray-500">No event selected</p>
        </div>
      </div>
    );
  }

  return (
    <div className="bg-white shadow sm:rounded-lg">
      <div className="p-4">
        <div className="flex flex-col items-center justify-center space-y-2">
          <div className="text-[#2A3990] w-8 h-8">
            <BuildingOffice2Icon className="w-full h-full" />
          </div>
          <div className="text-center">
            <p className="text-4xl font-bold text-gray-900">
              {currentCount.toLocaleString()}
              <span className="text-lg text-gray-500 ml-1">/ {venueCapacity.toLocaleString()}</span>
            </p>
            <p className="text-sm font-medium text-gray-500 mt-0.5">
              Venue Occupancy
            </p>
          </div>
          {venueCapacity > 0 && (
            <div className="w-full space-y-1">
              <div className="flex justify-between items-center px-1">
                <span className="text-xs font-medium" style={{ 
                  color: currentCount > venueCapacity ? '#ef4444' : 
                         currentCount >= venueCapacity * 0.9 ? '#f97316' : 
                         '#2A3990'
                }}>
                  {Math.round((currentCount / venueCapacity) * 100)}%
                </span>
                {currentCount > venueCapacity && (
                  <span className="text-xs font-medium text-red-500">
                    Over Capacity
                  </span>
                )}
              </div>
              <div className="w-full bg-gray-100 rounded-full h-2">
                <div 
                  className="h-2 rounded-full transition-all duration-300" 
                  style={{ 
                    width: `${Math.min(Math.round((currentCount / venueCapacity) * 100), 100)}%`,
                    backgroundColor: currentCount > venueCapacity ? '#ef4444' : 
                                   currentCount >= venueCapacity * 0.9 ? '#f97316' : 
                                   '#2A3990'
                  }}
                />
              </div>
            </div>
          )}
        </div>
      </div>
    </div>
  )
} <|MERGE_RESOLUTION|>--- conflicted
+++ resolved
@@ -91,16 +91,10 @@
           filter: `event_id=eq.${currentEventId}`
         },
         (payload) => {
-<<<<<<< HEAD
           console.log('Attendance INSERT received:', payload);
           const newRecord = payload.new as { count: number };
           if (newRecord && typeof newRecord.count === 'number') {
             setCurrentCount(newRecord.count);
-=======
-          console.log('Venue occupancy update:', payload)
-          if (payload.new) {
-            setCurrentCount((payload.new as { current_count: number }).current_count || 0)
->>>>>>> 49c7b2a6
           }
         }
       )
